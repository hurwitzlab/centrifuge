#!/usr/bin/env Rscript

# Authors: Jimmy Thornton <jamesthornton@email.arizona.edu>,
#          Ken Youens-Clark <kyclark@email.arizona.edu>

library("optparse")
library("plyr")
library("ggplot2")
library("R.utils")

args = commandArgs(trailingOnly=TRUE)

option_list = list(
  make_option(
    c("-d", "--dir"),
    default = "",
    type = "character",
    help = "Centrifuge outdir",
    metavar = "character"
  ),
  make_option(
    c("-e", "--exclude"),
    default = "",
    type = "character",
    help = "Species to exclude",
    metavar = "character"
  ),
  make_option(
    c("-o", "--outdir"),
    default = file.path(getwd(), "plots"),
    type = "character",
    help = "out directory",
    metavar = "character"
  ),
  make_option(
    c("-f", "--outfile"),
    default = 'bubble',
    type = "character",
    help = "out file",
    metavar = "character"
  ),
  make_option(
    c("-t", "--title"),
    default = 'bubble',
    type = "character",
    help = "plot title",
    metavar = "character"
  )
);

opt_parser = OptionParser(option_list = option_list);
opt        = parse_args(opt_parser);
cent.dir   = opt$dir
out.dir    = opt$outdir
file_name  = opt$outfile
plot_title = opt$title
exclude    = unlist(strsplit(opt$exclude,","))

#
# SETWD: Location of centrifuge_report.tsv files. 
# Should all be in same directory
#
<<<<<<< HEAD
setwd(cent.dir)

if (!dir.exists(cent.dir)) {
  stop(paste("Bad centrifuge directory: ", out.dir))
=======
if (!dir.exists(cent.dir)) {
  stop(paste("Bad centrifuge directory: ", cent.dir))
>>>>>>> 46cc88d3
}

setwd(cent.dir)

if (!dir.exists(out.dir)) {
  printf("Creating outdir '%s'\n", out.dir)
  dir.create(out.dir)
}

temp         = list.files(pattern="*.tsv")
myfiles      = lapply(temp, read.delim)
sample_names = as.list(sub(".tsv", "", temp))
myfiles      = Map(cbind, myfiles, sample = sample_names)

#
# Remove unwanted species
#
for (i in exclude) {
    myfiles <- llply(myfiles, function(x)x[x$name!=i,])
}

#
# Proportion calculations: Each species "Number of Unique Reads" 
# is divided by total "Unique Reads"
#
props = lapply(myfiles, function(x) { 
    x$proportion <- (x$numUniqueReads / sum(x$numUniqueReads))
    return(x[,c("name","proportion","sample")])
})

#
# Final dataframe created for plotting,
# can change proportion value (Default 1%)
#
final     = llply(props, subset, proportion > 0.02)
df        = ldply(final, data.frame)
names(df) = c("x", "Proportion", "z")

options(bitmapType='cairo')
png(filename=file.path(out.dir, paste0(file_name,".png")), width = 800, height = 800)
p2 = ggplot(df, aes(as.factor(z), as.factor(x))) + geom_point(aes(size = Proportion))
p2 = p2 + theme(text = element_text(size=20), axis.text.x = element_text(angle = 90, hjust = 1))
p2 = p2 + labs(y = "Organism", x = "Sample")
p2 = p2 + ggtitle(plot_title) + theme(plot.title = element_text(hjust = 0.5))
p2 = p2 + guides(color=F)
print(p2)
dev.off()

write.csv(df, file = file.path(out.dir, paste0(file_name, ".csv")))
printf("Done, see %s\n", out.dir)<|MERGE_RESOLUTION|>--- conflicted
+++ resolved
@@ -60,15 +60,8 @@
 # SETWD: Location of centrifuge_report.tsv files. 
 # Should all be in same directory
 #
-<<<<<<< HEAD
-setwd(cent.dir)
-
-if (!dir.exists(cent.dir)) {
-  stop(paste("Bad centrifuge directory: ", out.dir))
-=======
 if (!dir.exists(cent.dir)) {
   stop(paste("Bad centrifuge directory: ", cent.dir))
->>>>>>> 46cc88d3
 }
 
 setwd(cent.dir)
@@ -78,7 +71,7 @@
   dir.create(out.dir)
 }
 
-temp         = list.files(pattern="*.tsv")
+temp         = list.files(pattern=glob2rx("*.tsv"), recursive=F)
 myfiles      = lapply(temp, read.delim)
 sample_names = as.list(sub(".tsv", "", temp))
 myfiles      = Map(cbind, myfiles, sample = sample_names)
@@ -87,7 +80,7 @@
 # Remove unwanted species
 #
 for (i in exclude) {
-    myfiles <- llply(myfiles, function(x)x[x$name!=i,])
+  myfiles <- llply(myfiles, function(x)x[x$name!=i,])
 }
 
 #
@@ -95,8 +88,8 @@
 # is divided by total "Unique Reads"
 #
 props = lapply(myfiles, function(x) { 
-    x$proportion <- (x$numUniqueReads / sum(x$numUniqueReads))
-    return(x[,c("name","proportion","sample")])
+  x$proportion <- (x$numUniqueReads / sum(x$numUniqueReads))
+  return(x[,c("name","proportion","sample")])
 })
 
 #
